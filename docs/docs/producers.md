--- conflicted
+++ resolved
@@ -116,15 +116,7 @@
 
 The producer uses the [KPL (Kinesis Producer Library](http://docs.aws.amazon.com/streams/latest/dev/developing-producers-with-kpl.html) and uses the KPL built in configurations.
 Copy `kinesis-producer-library.properties.example` to `kinesis-producer-library.properties` and configure the properties file to your needs.
-<<<<<<< HEAD
 The most important option here is configuring the region.
-
-<script>
-  jQuery(document).ready(function () {
-    jQuery("table").addClass("table table-condensed table-bordered table-hover");
-  });
-</script>
-
 
 ### SQS AWS credentials
 ***
@@ -138,7 +130,4 @@
 ***
 Set the output queue in the `config.properties` by setting the `sqs_queue_uri` property to full SQS queue uri from aws console.
 
-The producer uses the [AWS SQS SDK](http://docs.aws.amazon.com/AWSJavaSDK/latest/javadoc/com/amazonaws/services/sqs/AmazonSQSClient.html).
-=======
-The most important option here is configuring the region.
->>>>>>> 7db80249
+The producer uses the [AWS SQS SDK](http://docs.aws.amazon.com/AWSJavaSDK/latest/javadoc/com/amazonaws/services/sqs/AmazonSQSClient.html).