--- conflicted
+++ resolved
@@ -60,24 +60,6 @@
 bin/maxwell --user='maxwell' --password='XXXXXX' --host='1.8.0.0.1' --producer=stdout
 ```
 
-(or docker):
-
-```
-docker run -it --rm osheroff/maxwell bin/maxwell --user=$MYSQL_USERNAME --password=$MYSQL_PASSWORD --host=$MYSQL_HOST --producer=stdout
-```
-
-<<<<<<< HEAD
-=======
-*note*: If you are installing on local machine using `docker` on `macOSX` then make sure that,
-- Even if the `mysql` server is *local*, you will have to use the local ip address (use `ifconfig` to find it) & pass that as `$MYSQL_HOST` instead of localhost. This is because in macOSX docker doesnt run as localhost. 
-- You will have to use the non-localhost way of granting permissions to maxwell's mysql user.
-- If you are specifying any files either for `config` location or for output of `file` producer then make sure you are explicitly sharing volumes/files present on the host. E.g. the above docker command then becomes,
-```
-docker run -v /Users:/Users -it --rm osheroff/maxwell bin/maxwell --config=/Users/demo/maxwell/config/basic.properties
-```
-*make a note of the `-v` option.*
-
->>>>>>> 6a226e50
 If all goes well you'll see maxwell replaying your inserts:
 ```
 mysql> insert into test.maxwell set id = 5, daemon = 'firebus!  firebus!';
@@ -86,6 +68,27 @@
 (maxwell)
 {"table":"maxwell","type":"insert","data":{"id":5,"daemon":"firebus!  firebus!"},"ts": 123456789}
 ```
+
+### Docker
+
+```
+docker run -it --rm osheroff/maxwell bin/maxwell --user=$MYSQL_USERNAME --password=$MYSQL_PASSWORD --host=$MYSQL_HOST --producer=stdout
+```
+
+If you're using a virtualbox-docker setup on OSX, you'll need to ensure that:
+
+- You pass the proper docker IP address as `$MYSQL_HOST`.
+- You will want to use the non-localhost way of granting permissions to
+  maxwell's mysql user.
+- If you are specifying any files either for `config` location or for output of
+  `file` producer then make sure you are explicitly sharing volumes/files
+  present on the host. E.g. the above docker command then becomes,
+
+```
+docker run -v /Users:/Users -it --rm osheroff/maxwell bin/maxwell --config=/Users/demo/maxwell/config/basic.properties
+```
+
+(make a note of the `-v` option).
 
 ### Kafka producer
 ***
