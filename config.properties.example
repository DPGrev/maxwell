# tl;dr config
log_level=info

producer=kafka
kafka.bootstrap.servers=localhost:9092

# mysql login info
host=localhost
user=maxwell
password=maxwell


######### general stuff #############

# choose where to produce data to. currently this is one of: stdout|file|kafka
#producer=kafka

# set the log level.  note that you can configure things further in log4j2.xml
#log_level=DEBUG # [DEBUG, INFO, WARN, ERROR]


######### mysql stuff ###############

# mysql host to connect to
#host=hostname

# mysql port to connect to
#port=3306

# mysql user to connect as.  This user must have REPLICATION SLAVE permissions,
# as well as full access to the `maxwell` (or schema_database) database
#user=maxwell

# mysql password
#password=maxwell

# options to pass into the jdbc connection, given as opt=val&opt2=val2
#jdbc_options=opt1=100&opt2=hello

# name of the mysql database where maxwell keeps its own state
#schema_database=maxwell


# maxwell can optionally replicate from a different server than where it stores
# schema and binlog position info.  Specify that different server here:
#
#
#replication_host=other
#replication_user=username
#replication_password=password
#replication_port=3306

######### output format stuff ###############

# records include binlog position (default false)
#output_binlog_position=true

# records output null values (default true)
#output_nulls=true

# records include server_id (default false)
#output_server_id=true

# records include thread_id (default false)
#output_thread_id=true

# records include commit and xid (default true)
#output_commit_info=true

# produce DDL records to ddl_kafka_topic (default: false)
#output_ddl=true

######### kafka stuff ###############

# list of kafka brokers
#kafka.bootstrap.servers=hosta:9092,hostb:9092

# kafka topic to write to
# this can be static, e.g. 'maxwell', or dynamic, e.g. namespace_%{database}_%{table}
# in the latter case 'database' and 'table' will be replaced with the values for the row being processed
#kafka_topic=maxwell

# kafka topic to write DDL to
#ddl_kafka_topic=maxwell_ddl

# hash function to use.  "default" is just the JVM's 'hashCode'
# function.
#kafka_partition_hash=default # [default, murmur3]

# how maxwell writes its kafka key.
#
# 'hash' looks like:
# {"database":"test","table":"tickets","pk.id":10001}
#
# 'array' looks like:
# ["test","tickets",[{"id":10001}]]
#
# currently the default is "hash"
#kafka_key_format=hash # [hash, array]

# other kafka options.  Anything prefixed "kafka." will get
# passed directly into the kafka-producer's config.
#kafka.batch.size=16384

# a few defaults.
# These are 0.9-specific. They may or may not work with other versions.
kafka.compression.type=snappy
kafka.metadata.fetch.timeout.ms=5000
kafka.retries=0
kafka.acks=1

####### producer partitioning #######
# used by kafka and kinesis

# controls the input input into the hash function.  Note that this defines
# which transactions keep ordering with respect to each other.  Generally
# here you're making a trade-off between inter-row consistency and balanced
# partitions.
#producer_partition_by=database # [database, table, primary_key, column]

# required when using producer_partition_by=column
# otherwise the partitioner will revert to table
# can be a single or multiple columns, e.g. aggregate_id or aggregate_id,event_type
#producer_partition_columns=

# required when using producer_partition_by=column
# the fallback partitioning behavior when the specified column(s) do not exist
# can be any one of [database, table, primary_key]
#producer_partition_by_fallback=database

######### kinesis ####################
kinesis_stream=maxwell

# AWS places a 256 unicode character limit on the max key length of a record
# http://docs.aws.amazon.com/kinesis/latest/APIReference/API_PutRecord.html
#
# Setting this option to true enables hashing the key with the md5 algorithm
# before we send it to kinesis so all the keys work within the key size limit.
# Values: true, false
# Default: false
#kinesis_md5_keys=true

######### filter stuff ###############

# filter rows out of Maxwell's output.
# all filters may be given either as literal names, or as java-style regular expressions.
# This is a literal name: "exclude_tables=tblname".
# This is a regexp:       "exclude_tables=/tblname_\d+/"

# include *only* these databases
#include_dbs=db1,/db\d+/

# exclude these databases (will override an include)
#exclude_dbs=db3,/db\d+/

# include *only* these tables
#include_tables=tbl1,/tbl\d+/

# exclude these tables
#exclude_tables=tbl1,/tbl\d+/

# exclude these columns
#exclude_columns=col1,/col\d+/

# "blacklist" these dbs -- this means maxwell will ignore schema
# changes happening to these databases.  Can be useful if you have a
# high-churn schema that you want to completely ignore, but it's
# a bit dangerous: once you set this option, you must leave it set, or
# else maxwell will likely blow up.
#
# All of this is to say: don't set this unless you know what you're doing.
#blacklist_dbs=db1,/db\d+/
#blacklist_tables=table1,table_no
#

<<<<<<< HEAD
######### encryption ###############

# convert the data field to a json string and encrypt it
#encrypt_data=true

# convert the whole payload to a json string and encrypt it
#encrypt_all=true

# specify the encryption key and secret key
#encryption_key=aaaaaaaaaaaaaaaa
#secret_key=RandomInitVector
=======
######## monitoring stuff ###########

# Maxwell collects metrics via dropwizard. These can be exposed through the
# base logging mechanism (slf4j), JMX, HTTP or pushed to Datadog.
# Options: [jmx, slf4j, http, datadog]
# Supplying multiple is allowed.
#metrics_type=jmx,slf4j

# The prefix maxwell will apply to all metrics
#metrics_prefix=MaxwellMetrics # default MaxwellMetrics

# When metrics_type includes slf4j this is the frequency metrics are emitted to the log, in seconds
#metrics_slf4j_interval=60

# When metrics_type includes http this is the port the server will bind to.
#metrics_http_port=8080

# ** The following are Datadog specific. **
# When metrics_type includes datadog this is the way metrics will be reported.
# Options: [udp, http]
# Supplying multiple is not allowed.
#metrics_datadog_type=udp

# datadog tags that should be supplied
#metrics_datadog_tags=tag1:value1,tag2:value2

# The frequency metrics are pushed to datadog, in seconds
#metrics_datadog_interval=60

# required if metrics_datadog_type = http
#metrics_datadog_apikey=API_KEY

# required if metrics_datadog_type = udp
#metrics_datadog_host=localhost # default localhost
#metrics_datadog_port=8125 # default 8125

>>>>>>> 1cd01c5a

######### misc stuff ###############

# maxwell's bootstrapping functionality has a couple of modes.
#
# In "async" mode, maxwell will output the replication stream while it
# simultaneously outputs the database to the topic.  Note that it won't
# output replication data for any tables it is currently bootstrapping -- this
# data will be buffered and output after the bootstrap is complete.
#
# In "sync" mode, maxwell stops the replication stream while it
# outputs bootstrap data.
#
# async mode keeps ops live while bootstrapping, but carries the possibility of
# data loss (due to buffering transactions).  sync mode is safer but you
# have to stop replication.
#bootstrapper=async [sync, async, none]

# output filename when using the "file" producer
#output_file=/path/to/file<|MERGE_RESOLUTION|>--- conflicted
+++ resolved
@@ -173,7 +173,6 @@
 #blacklist_tables=table1,table_no
 #
 
-<<<<<<< HEAD
 ######### encryption ###############
 
 # convert the data field to a json string and encrypt it
@@ -185,7 +184,7 @@
 # specify the encryption key and secret key
 #encryption_key=aaaaaaaaaaaaaaaa
 #secret_key=RandomInitVector
-=======
+
 ######## monitoring stuff ###########
 
 # Maxwell collects metrics via dropwizard. These can be exposed through the
@@ -222,8 +221,6 @@
 #metrics_datadog_host=localhost # default localhost
 #metrics_datadog_port=8125 # default 8125
 
->>>>>>> 1cd01c5a
-
 ######### misc stuff ###############
 
 # maxwell's bootstrapping functionality has a couple of modes.
