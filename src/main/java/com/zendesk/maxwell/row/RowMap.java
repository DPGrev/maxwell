package com.zendesk.maxwell.row;

import com.fasterxml.jackson.core.*;
import com.zendesk.maxwell.producer.EncryptionMode;
import com.zendesk.maxwell.replication.BinlogPosition;
import com.zendesk.maxwell.producer.MaxwellOutputConfig;
import com.zendesk.maxwell.replication.Position;
import org.slf4j.Logger;
import org.slf4j.LoggerFactory;

import java.io.ByteArrayOutputStream;
import java.io.IOException;
import java.io.Serializable;
import java.security.NoSuchAlgorithmException;
import java.util.HashSet;
import java.util.LinkedHashMap;
import java.util.List;
import java.util.Set;
import java.util.UUID;
import java.util.regex.Pattern;


public class RowMap implements Serializable {

	public enum KeyFormat { HASH, ARRAY }

	static final Logger LOGGER = LoggerFactory.getLogger(RowMap.class);

	private final String rowType;
	private final String database;
	private final String table;
	private final Long timestampMillis;
	private final Long timestampSeconds;
	private Position nextPosition;

	private Long xid;
	private boolean txCommit;
	private Long serverId;
	private Long threadId;

	private final LinkedHashMap<String, Object> data;
	private final LinkedHashMap<String, Object> oldData;
	private final List<String> pkColumns;

	private static final JsonFactory jsonFactory = new JsonFactory();

	private long approximateSize;

	private static final ThreadLocal<ByteArrayOutputStream> byteArrayThreadLocal =
			new ThreadLocal<ByteArrayOutputStream>(){
				@Override
				protected ByteArrayOutputStream initialValue() {
					return new ByteArrayOutputStream();
				}
			};

	private static JsonGenerator resetJsonGenerator() {
		byteArrayThreadLocal.get().reset();
		return jsonGeneratorThreadLocal.get();
	}

	private static final ThreadLocal<JsonGenerator> jsonGeneratorThreadLocal =
			new ThreadLocal<JsonGenerator>() {
				@Override
				protected JsonGenerator initialValue() {
					JsonGenerator g = null;
					try {
						g = jsonFactory.createGenerator(byteArrayThreadLocal.get());
					} catch (IOException e) {
						LOGGER.error("error initializing jsonGenerator", e);
						return null;
					}
					g.setRootValueSeparator(null);
					return g;
				}
			};

	private static final ThreadLocal<DataJsonGenerator> plaintextDataGeneratorThreadLocal =
			new ThreadLocal<DataJsonGenerator>() {
				@Override
				protected DataJsonGenerator initialValue() {
					return new PlaintextJsonGenerator(jsonGeneratorThreadLocal.get());
				}
			};

	private static final ThreadLocal<EncryptingJsonGenerator> encryptingJsonGeneratorThreadLocal =
			new ThreadLocal<EncryptingJsonGenerator>() {
				@Override
				protected EncryptingJsonGenerator initialValue(){
					try {
						return new EncryptingJsonGenerator(jsonGeneratorThreadLocal.get(),jsonFactory);
					} catch (IOException e) {
						LOGGER.error("error initializing EncryptingJsonGenerator", e);
						return null;
					}
				}
			};

	public RowMap(String type, String database, String table, Long timestampMillis, List<String> pkColumns,
			Position nextPosition) {
		this.rowType = type;
		this.database = database;
		this.table = table;
		this.timestampMillis = timestampMillis;
		this.timestampSeconds = timestampMillis / 1000;
		this.data = new LinkedHashMap<>();
		this.oldData = new LinkedHashMap<>();
		this.nextPosition = nextPosition;
		this.pkColumns = pkColumns;
		this.approximateSize = 100L; // more or less 100 bytes of overhead
	}

	//Do we want to encrypt this part?
	public String pkToJson(KeyFormat keyFormat) throws IOException {
		if ( keyFormat == KeyFormat.HASH )
			return pkToJsonHash();
		else
			return pkToJsonArray();
	}

	private String pkToJsonHash() throws IOException {
		JsonGenerator g = resetJsonGenerator();

		g.writeStartObject(); // start of row {

		g.writeStringField("database", database);
		g.writeStringField("table", table);

		if (pkColumns.isEmpty()) {
			g.writeStringField("_uuid", UUID.randomUUID().toString());
		} else {
			for (String pk : pkColumns) {
				Object pkValue = null;
				if ( data.containsKey(pk) )
					pkValue = data.get(pk);

				g.writeObjectField("pk." + pk.toLowerCase(), pkValue);
			}
		}

		g.writeEndObject(); // end of 'data: { }'
		g.flush();
		return jsonFromStream();
	}

	private String pkToJsonArray() throws IOException {
		JsonGenerator g = resetJsonGenerator();

		g.writeStartArray();
		g.writeString(database);
		g.writeString(table);

		g.writeStartArray();
		for (String pk : pkColumns) {
			Object pkValue = null;
			if ( data.containsKey(pk) )
				pkValue = data.get(pk);

			g.writeStartObject();
			g.writeObjectField(pk.toLowerCase(), pkValue);
			g.writeEndObject();
		}
		g.writeEndArray();
		g.writeEndArray();
		g.flush();
		return jsonFromStream();
	}

	public String pkAsConcatString() {
		if (pkColumns.isEmpty()) {
			return database + table;
		}
		StringBuilder keys = new StringBuilder();
		for (String pk : pkColumns) {
			Object pkValue = null;
			if (data.containsKey(pk))
				pkValue = data.get(pk);
			if (pkValue != null)
				keys.append(pkValue.toString());
		}
		if (keys.length() == 0)
			return "None";
		return keys.toString();
	}

	public String buildPartitionKey(List<String> partitionColumns, String partitionKeyFallback) {
		StringBuilder partitionKey= new StringBuilder();
		for (String pc : partitionColumns) {
			Object pcValue = null;
			if (data.containsKey(pc))
				pcValue = data.get(pc);
			if (pcValue != null)
				partitionKey.append(pcValue.toString());
		}
		if (partitionKey.length() == 0)
			return getPartitionKeyFallback(partitionKeyFallback);
		return partitionKey.toString();
	}

	private String getPartitionKeyFallback(String partitionKeyFallback) {
		switch (partitionKeyFallback) {
			case "table":
				return this.table;
			case "primary_key":
				return pkAsConcatString();
			case "database":
			default:
				return this.database;
		}
	}

	private void writeMapToJSON(
			String jsonMapName,
			LinkedHashMap<String, Object> data,
			JsonGenerator g,
			boolean includeNullField
	) throws IOException, NoSuchAlgorithmException {
		g.writeObjectFieldStart(jsonMapName);

		for (String key : data.keySet()) {
			Object value = data.get(key);

			if (value == null && !includeNullField)
				continue;

			if (value instanceof List) { // sets come back from .asJSON as lists, and jackson can't deal with lists natively.
				List stringList = (List) value;

				g.writeArrayFieldStart(key);
				for (Object s : stringList) {
					g.writeObject(s);
				}
				g.writeEndArray();
			} else if (value instanceof RawJSONString) {
				// JSON column type, using binlog-connector's serializers.
				g.writeFieldName(key);
				g.writeRawValue(((RawJSONString) value).json);
			} else {
				g.writeObjectField(key, value);
			}
		}

		g.writeEndObject(); // end of 'jsonMapName: { }'
	}

	public String toJSON() throws Exception {
		return toJSON(new MaxwellOutputConfig());
	}

	public String toJSON(MaxwellOutputConfig outputConfig) throws Exception {
		JsonGenerator g = resetJsonGenerator();

		g.writeStartObject(); // start of row {

		g.writeStringField("database", this.database);
		g.writeStringField("table", this.table);
		g.writeStringField("type", this.rowType);
		g.writeNumberField("ts", this.timestampSeconds);

		if ( outputConfig.includesCommitInfo ) {
			if ( this.xid != null )
				g.writeNumberField("xid", this.xid);

			if ( this.txCommit )
				g.writeBooleanField("commit", true);
		}

		if ( this.nextPosition != null ) {
			BinlogPosition binlogPosition = this.nextPosition.getBinlogPosition();
			if (outputConfig.includesBinlogPosition && binlogPosition != null) {
				g.writeStringField("position", binlogPosition.getFile() + ":" + binlogPosition.getOffset());
			}

<<<<<<< HEAD
			if (outputConfig.includesGtidPosition)
				g.writeStringField("gtid", binlogPosition.getGtid());
		}
=======

		if ( outputConfig.includesGtidPosition)
			g.writeStringField("gtid", binlogPosition.getGtid());
>>>>>>> 43d6e1e3

		if ( outputConfig.includesServerId && this.serverId != null ) {
			g.writeNumberField("server_id", this.serverId);
		}

		if ( outputConfig.includesThreadId && this.threadId != null ) {
			g.writeNumberField("thread_id", this.threadId);
		}

		if ( outputConfig.excludeColumns.size() > 0 ) {
			// NOTE: to avoid concurrent modification.
			Set<String> keys = new HashSet<>();
			keys.addAll(this.data.keySet());
			keys.addAll(this.oldData.keySet());

			for ( Pattern p : outputConfig.excludeColumns ) {
				for ( String key : keys ) {
					if ( p.matcher(key).matches() ) {
						this.data.remove(key);
						this.oldData.remove(key);
					}
				}
			}
		}


		EncryptionContext encryptionContext = null;
		if (outputConfig.encryptionEnabled()) {
			encryptionContext = EncryptionContext.create(outputConfig.secretKey);
		}

		DataJsonGenerator dataWriter = outputConfig.encryptionMode == EncryptionMode.ENCRYPT_DATA
			? encryptingJsonGeneratorThreadLocal.get()
			: plaintextDataGeneratorThreadLocal.get();

		JsonGenerator dataGenerator = dataWriter.begin();
		writeMapToJSON("data", this.data, dataGenerator, outputConfig.includesNulls);
		if( !this.oldData.isEmpty() ){
			writeMapToJSON("old", this.oldData, dataGenerator, outputConfig.includesNulls);
		}
		dataWriter.end(encryptionContext);

		g.writeEndObject(); // end of row
		g.flush();

		if(outputConfig.encryptionMode == EncryptionMode.ENCRYPT_ALL){
			String plaintext = jsonFromStream();
			encryptingJsonGeneratorThreadLocal.get().writeEncryptedObject(plaintext, encryptionContext);
			g.flush();
		}
		return jsonFromStream();
	}

	private String jsonFromStream() {
		ByteArrayOutputStream b = byteArrayThreadLocal.get();
		String s = b.toString();
		b.reset();
		return s;
	}

	public Object getData(String key) {
		return this.data.get(key);
	}


	public long getApproximateSize() {
		return approximateSize;
	}

	private long approximateKVSize(String key, Object value) {
		long length = 0;
		length += 40; // overhead.  Whynot.
		length += key.length() * 2;

		if ( value instanceof String ) {
			length += ((String) value).length() * 2;
		} else {
			length += 64;
		}

		return length;
	}

	public void putData(String key, Object value) {
		this.data.put(key, value);

		this.approximateSize += approximateKVSize(key, value);
	}

	public Object getOldData(String key) {
		return this.oldData.get(key);
	}

	public void putOldData(String key, Object value) {
		this.oldData.put(key, value);

		this.approximateSize += approximateKVSize(key, value);
	}

	public Position getPosition() {
		return nextPosition;
	}

	public Long getXid() {
		return xid;
	}

	public void setXid(Long xid) {
		this.xid = xid;
	}

	public void setTXCommit() {
		this.txCommit = true;
	}

	public boolean isTXCommit() {
		return this.txCommit;
	}

	public Long getServerId() {
		return serverId;
	}

	public void setServerId(Long serverId) {
		this.serverId = serverId;
	}

	public Long getThreadId() {
		return threadId;
	}

	public void setThreadId(Long threadId) {
		this.threadId = threadId;
	}

	public String getDatabase() {
		return database;
	}

	public String getTable() {
		return table;
	}

	public Long getTimestamp() {
		return timestampSeconds;
	}

	public Long getTimestampMillis() {
		return timestampMillis;
	}

	public boolean hasData(String name) {
		return this.data.containsKey(name);
	}

	public String getRowType() {
		return this.rowType;
	}

	// determines whether there is anything for the producer to output
	// override this for extended classes that don't output a value
	// return false when there is a heartbeat row or other row with suppressed output
	public boolean shouldOutput(MaxwellOutputConfig outputConfig) {
		return true;
	}

	public LinkedHashMap<String, Object> getData()
	{
		return new LinkedHashMap<>(data);
	}

	public LinkedHashMap<String, Object> getOldData()
	{
		return new LinkedHashMap<>(oldData);
	}
}<|MERGE_RESOLUTION|>--- conflicted
+++ resolved
@@ -271,15 +271,10 @@
 				g.writeStringField("position", binlogPosition.getFile() + ":" + binlogPosition.getOffset());
 			}
 
-<<<<<<< HEAD
-			if (outputConfig.includesGtidPosition)
-				g.writeStringField("gtid", binlogPosition.getGtid());
-		}
-=======
+		}
 
 		if ( outputConfig.includesGtidPosition)
 			g.writeStringField("gtid", binlogPosition.getGtid());
->>>>>>> 43d6e1e3
 
 		if ( outputConfig.includesServerId && this.serverId != null ) {
 			g.writeNumberField("server_id", this.serverId);
