--- conflicted
+++ resolved
@@ -71,11 +71,8 @@
 					recoveryInfo.clientID,
 					new HeartbeatNotifier(),
 					null,
-<<<<<<< HEAD
-					new RecoveryFilter(this.maxwellDatabaseName)
-=======
+					new RecoveryFilter(this.maxwellDatabaseName),
 					new MaxwellOutputConfig()
->>>>>>> d6683e35
 			);
 
 			HeartbeatRowMap h = findHeartbeat(replicator);
