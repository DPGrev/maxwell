--- conflicted
+++ resolved
@@ -69,24 +69,25 @@
 		parser.accepts( "output_file", "output file for 'file' producer" ).withRequiredArg();
 		parser.accepts( "kafka.bootstrap.servers", "at least one kafka server, formatted as HOST:PORT[,HOST:PORT]" ).withRequiredArg();
 		parser.accepts( "kafka_topic", "optionally provide a topic name to push to. default: maxwell").withOptionalArg();
-<<<<<<< HEAD
+
 		parser.accepts( "__separator_4" );
-=======
+
 		parser.accepts( "bootstrapper", "bootstrapper type: async|sync|none. default: async" ).withRequiredArg();
 		parser.accepts( "bootstrapper_fetch_size", "number of rows fetched at a time during bootstrapping. default: 64000" ).withRequiredArg();
->>>>>>> f2b4c18c
+
+		parser.accepts( "__separator_5" );
 
 		parser.accepts( "max_schemas", "how many old schema definitions maxwell should keep around.  default: 5").withOptionalArg();
 		parser.accepts( "init_position", "initial binlog position, given as BINLOG_FILE:POSITION").withRequiredArg();
 		parser.accepts( "replay", "replay mode, don't store any information to the server");
-		parser.accepts( "__separator_5" );
+		parser.accepts( "__separator_6" );
 
 		parser.accepts( "include_dbs", "include these databases, formatted as include_dbs=db1,db2").withOptionalArg();
 		parser.accepts( "exclude_dbs", "exclude these databases, formatted as exclude_dbs=db1,db2").withOptionalArg();
 		parser.accepts( "include_tables", "include these tables, formatted as include_tables=db1,db2").withOptionalArg();
 		parser.accepts( "exclude_tables", "exclude these tables, formatted as exclude_tables=tb1,tb2").withOptionalArg();
 
-		parser.accepts( "__separator_6" );
+		parser.accepts( "__separator_7" );
 		parser.accepts( "help", "display help").forHelp();
 
 		BuiltinHelpFormatter helpFormatter = new BuiltinHelpFormatter(200, 4) {
