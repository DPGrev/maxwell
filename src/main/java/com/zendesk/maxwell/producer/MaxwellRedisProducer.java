package com.zendesk.maxwell.producer;

import com.zendesk.maxwell.MaxwellContext;
import com.zendesk.maxwell.row.RowIdentity;
import com.zendesk.maxwell.row.RowMap;
import com.zendesk.maxwell.util.StoppableTask;
import org.slf4j.Logger;
import org.slf4j.LoggerFactory;
import redis.clients.jedis.Jedis;
import redis.clients.jedis.StreamEntryID;
import redis.clients.jedis.exceptions.JedisConnectionException;
import java.util.HashMap;
import java.util.Map;

public class MaxwellRedisProducer extends AbstractProducer implements StoppableTask {
	private static final Logger logger = LoggerFactory.getLogger(MaxwellRedisProducer.class);
	private final String channel;
	private final boolean interpolateChannel;
	private final String redisType;
	private final Jedis jedis;

	@Deprecated
	public MaxwellRedisProducer(MaxwellContext context, String redisPubChannel, String redisListKey, String redisType) {
		this(context);
	}

	public MaxwellRedisProducer(MaxwellContext context) {
		super(context);

<<<<<<< HEAD
		this.redisType = this.context.getConfig().redisType;
=======
		if (this.context.getConfig().redisListKey != null) {
			channel = context.getConfig().redisListKey;
		}
		else if (this.context.getConfig().redisStreamKey != null) {
			channel = context.getConfig().redisStreamKey;
		}
		else {
			channel = this.context.getConfig().redisPubChannel;
		}

		this.interpolateChannel = channel.contains("%{");
		this.redisType = redisType;
>>>>>>> bcadcc50

		this.channel = context.getConfig().redisKey;
		
		jedis = new Jedis(context.getConfig().redisHost, context.getConfig().redisPort);
		jedis.connect();

		if (context.getConfig().redisAuth != null) {
			jedis.auth(context.getConfig().redisAuth);
		}

		if (context.getConfig().redisDatabase > 0) {
			jedis.select(context.getConfig().redisDatabase);
		}
	}

	private String generateChannel(RowIdentity pk){
		if (interpolateChannel) {
			return channel.replaceAll("%\\{database}", pk.getDatabase()).replaceAll("%\\{table}", pk.getTable());
		}

		return channel;
	}

	private void sendToRedis(RowMap msg) throws Exception {
		String messageStr = msg.toJSON(outputConfig);

		String channel = this.generateChannel(msg.getRowIdentity());

		switch (redisType) {
			case "lpush":
				jedis.lpush(channel, messageStr);
				break;
			case "rpush":
				jedis.rpush(this.channel, messageStr);
				break;
			case "xadd":
				Map<String, String> message = new HashMap<>();

				String jsonKey = this.context.getConfig().redisStreamJsonKey;
				
				if (jsonKey == null) {
					// TODO dot notated map impl in RowMap.toJson
					throw new IllegalArgumentException("Stream requires key name for serialized JSON value");
				}
				else {
					message.put(jsonKey, messageStr);
				}

				// TODO timestamp resolution coercion
				// 			Seconds or milliseconds, never mixing precision
				//      	DML events will natively emit millisecond precision timestamps
				//      	CDC events will natively emit second precision timestamp
				// TODO configuration option for if we want the msg timestamp to become the message ID
				//			Requires completion of previous TODO
				jedis.xadd(channel, StreamEntryID.NEW_ENTRY, message);
				break;
			case "pubsub":
			default:
				jedis.publish(channel, messageStr);
				break;
		}

		if (logger.isDebugEnabled()) {
			switch (redisType) {
				case "lpush":
					logger.debug("->  queue (left):" + channel + ", msg:" + msg);
					break;
				case "rpush":
					logger.debug("->  queue (right):" + channel + ", msg:" + msg);
					break;
				case "xadd":
					logger.debug("->  stream:" + channel + ", msg:" + msg);
					break;
				case "pubsub":
				default:
					logger.debug("->  channel:" + channel + ", msg:" + msg);
					break;
			}
		}

		this.succeededMessageCount.inc();
		this.succeededMessageMeter.mark();
	}

	@Override
	public void push(RowMap r) throws Exception {
		if ( !r.shouldOutput(outputConfig) ) {
			context.setPosition(r.getNextPosition());
			return;
		}

		for (int cxErrors = 0; cxErrors < 2; cxErrors++) {
			try {
				this.sendToRedis(r);
				break;
			} catch (Exception e) {
				if (e instanceof JedisConnectionException) {
					logger.warn("lost connection to server, trying to reconnect...", e);
					jedis.disconnect();
					jedis.connect();
				} else {
					this.failedMessageCount.inc();
					this.failedMessageMeter.mark();
					logger.error("Exception during put", e);

					if (!context.getConfig().ignoreProducerError) {
						throw new RuntimeException(e);
					}
				}
			}
		}

		if (r.isTXCommit()) {
			context.setPosition(r.getNextPosition());
		}
	}

	@Override
	public void requestStop() {
		jedis.close();
	}

	@Override
	public void awaitStop(Long timeout) { }

	@Override
	public StoppableTask getStoppableTask() {
		return this;
	}
}<|MERGE_RESOLUTION|>--- conflicted
+++ resolved
@@ -27,25 +27,10 @@
 	public MaxwellRedisProducer(MaxwellContext context) {
 		super(context);
 
-<<<<<<< HEAD
-		this.redisType = this.context.getConfig().redisType;
-=======
-		if (this.context.getConfig().redisListKey != null) {
-			channel = context.getConfig().redisListKey;
-		}
-		else if (this.context.getConfig().redisStreamKey != null) {
-			channel = context.getConfig().redisStreamKey;
-		}
-		else {
-			channel = this.context.getConfig().redisPubChannel;
-		}
-
 		this.interpolateChannel = channel.contains("%{");
 		this.redisType = redisType;
->>>>>>> bcadcc50
+		this.channel = context.getConfig().redisKey;
 
-		this.channel = context.getConfig().redisKey;
-		
 		jedis = new Jedis(context.getConfig().redisHost, context.getConfig().redisPort);
 		jedis.connect();
 
@@ -82,7 +67,7 @@
 				Map<String, String> message = new HashMap<>();
 
 				String jsonKey = this.context.getConfig().redisStreamJsonKey;
-				
+
 				if (jsonKey == null) {
 					// TODO dot notated map impl in RowMap.toJson
 					throw new IllegalArgumentException("Stream requires key name for serialized JSON value");
