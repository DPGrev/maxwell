--- conflicted
+++ resolved
@@ -128,15 +128,12 @@
 
 		if ( options.has("where")  && !StringUtils.isEmpty(((String) options.valueOf("where"))) )
 			this.whereClause = (String) options.valueOf("where");
-<<<<<<< HEAD
 
 		if ( options.has("client_id") )
 			this.clientID = (String) options.valueOf("client_id");
 
 		if ( options.has("comment") )
 			this.comment = (String) options.valueOf("comment");
-=======
->>>>>>> ae7ef0ef
 	}
 
 	private Properties parseFile(String filename, boolean abortOnMissing) {
